--- conflicted
+++ resolved
@@ -33,14 +33,11 @@
 	MetadataStore util.CachePersister
 }
 
-<<<<<<< HEAD
-=======
 type controllerCacheEntry struct {
 	VolOptions volumeOptions
 	VolumeID   volumeID
 }
 
->>>>>>> b23ee70d
 func (cs *controllerServer) CreateVolume(ctx context.Context, req *csi.CreateVolumeRequest) (*csi.CreateVolumeResponse, error) {
 	if err := cs.validateCreateVolumeRequest(req); err != nil {
 		glog.Errorf("CreateVolumeRequest validation failed: %v", err)
@@ -65,12 +62,7 @@
 
 	if volOptions.ProvisionVolume {
 		// Admin credentials are required
-<<<<<<< HEAD
-
 		cr, err := getAdminCredentials(req.GetSecrets())
-=======
-		cr, err := getAdminCredentials(req.GetControllerCreateSecrets())
->>>>>>> b23ee70d
 		if err != nil {
 			return nil, status.Error(codes.InvalidArgument, err.Error())
 		}
@@ -95,27 +87,17 @@
 		glog.Infof("cephfs: volume %s is provisioned statically", volId)
 	}
 
-<<<<<<< HEAD
-	if err = ctrCache.insert(&controllerCacheEntry{VolOptions: *volOptions, VolumeID: volId}); err != nil {
-=======
 	ce := &controllerCacheEntry{VolOptions: *volOptions, VolumeID: volId}
 	if err := cs.MetadataStore.Create(string(volId), ce); err != nil {
->>>>>>> b23ee70d
 		glog.Errorf("failed to store a cache entry for volume %s: %v", volId, err)
 		return nil, status.Error(codes.Internal, err.Error())
 	}
 
 	return &csi.CreateVolumeResponse{
 		Volume: &csi.Volume{
-<<<<<<< HEAD
 			VolumeId:      string(volId),
 			CapacityBytes: req.GetCapacityRange().GetRequiredBytes(),
 			VolumeContext: req.GetParameters(),
-=======
-			Id:            string(volId),
-			CapacityBytes: req.GetCapacityRange().GetRequiredBytes(),
-			Attributes:    req.GetParameters(),
->>>>>>> b23ee70d
 		},
 	}, nil
 }
